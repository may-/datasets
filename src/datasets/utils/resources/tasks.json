--- conflicted
+++ resolved
@@ -4,15 +4,9 @@
         "subtasks": [
             "keyword-spotting",
             "speaker-identification",
-<<<<<<< HEAD
-            "speaker-intent-classification",
-            "emotion-recognition",
-            "speaker-language-identification"
-=======
             "audio-intent-classification",
             "audio-emotion-recognition",
             "audio-language-identification"
->>>>>>> 3b695f25
         ]
     },
     "audio-to-audio": {
@@ -87,16 +81,6 @@
         "type": "text"
     },
     "tabular-classification": {
-<<<<<<< HEAD
-        "type": "text"
-    },
-    "tabular-to-text": {
-        "type": "text",
-        "subtasks": [
-            "rdf-to-text"
-        ]
-    },
-=======
         "type": "text",
         "subtasks": [
             "tabular-multi-class-classification",
@@ -110,7 +94,6 @@
             "rdf-to-text"
         ]
     },
->>>>>>> 3b695f25
     "summarization": {
         "type": "text",
         "subtasks": [
