import copy
import os
import pickle
import shutil
import tempfile
from functools import partial
from unittest import TestCase

import boto3
import numpy as np
import pandas as pd
import pyarrow as pa
import pytest
from absl.testing import parameterized
from moto import mock_s3

import datasets.arrow_dataset
from datasets import NamedSplit, concatenate_datasets, load_from_disk, temp_seed
from datasets.arrow_dataset import Dataset, transmit_format
from datasets.dataset_dict import DatasetDict
from datasets.features import Array2D, Array3D, ClassLabel, Features, Sequence, Value
from datasets.filesystems import S3FileSystem
from datasets.info import DatasetInfo
from datasets.utils.logging import WARNING

from .utils import (
    assert_arrow_memory_doesnt_increase,
    assert_arrow_memory_increases,
    require_tf,
    require_torch,
    require_transformers,
    set_current_working_directory_to_temp_dir,
)


class Unpicklable:
    def __getstate__(self):
        raise pickle.PicklingError()


def picklable_map_function(x):
    return {"id": int(x["filename"].split("_")[-1])}


def picklable_map_function_with_indices(x, i):
    return {"id": i}


def picklable_filter_function(x):
    return int(x["filename"].split("_")[-1]) < 10


IN_MEMORY_PARAMETERS = [
    {"testcase_name": name, "in_memory": im} for im, name in [(True, "in_memory"), (False, "on_disk")]
]


@parameterized.named_parameters(IN_MEMORY_PARAMETERS)
class BaseDatasetTest(TestCase):
    def setUp(self):
        # google colab doesn't allow to pickle loggers
        # so we want to make sure each tests passes without pickling the logger
        def reduce_ex(self):
            raise pickle.PicklingError()

        datasets.arrow_dataset.logger.__reduce_ex__ = reduce_ex

    @pytest.fixture(autouse=True)
    def inject_fixtures(self, caplog):
        self._caplog = caplog

    def _create_dummy_dataset(
        self, in_memory: bool, tmp_dir: str, multiple_columns=False, array_features=False
    ) -> Dataset:
        if multiple_columns:
            if array_features:
                data = {
                    "col_1": [[[True, False], [False, True]]] * 4,  # 2D
                    "col_2": [[[["a", "b"], ["c", "d"]], [["e", "f"], ["g", "h"]]]] * 4,  # 3D array
                    "col_3": [[3, 2, 1, 0]] * 4,  # Sequence
                }
                features = Features(
                    {
                        "col_1": Array2D(shape=(2, 2), dtype="bool"),
                        "col_2": Array3D(shape=(2, 2, 2), dtype="string"),
                        "col_3": Sequence(feature=Value("int64")),
                    }
                )
            else:
                data = {"col_1": [3, 2, 1, 0], "col_2": ["a", "b", "c", "d"], "col_3": [False, True, False, True]}
                features = None
            dset = Dataset.from_dict(data, features=features)
        else:
            dset = Dataset.from_dict({"filename": ["my_name-train" + "_" + str(x) for x in np.arange(30).tolist()]})
        if not in_memory:
            dset = self._to(in_memory, tmp_dir, dset)
        return dset

    def _to(self, in_memory, tmp_dir, *datasets):
        if in_memory:
            datasets = [dataset.map(keep_in_memory=True) for dataset in datasets]
        else:
            start = 0
            while os.path.isfile(os.path.join(tmp_dir, f"dataset{start}.arrow")):
                start += 1
            datasets = [
                dataset.map(cache_file_name=os.path.join(tmp_dir, f"dataset{start + i}.arrow"))
                for i, dataset in enumerate(datasets)
            ]
        return datasets if len(datasets) > 1 else datasets[0]

    def test_dummy_dataset(self, in_memory):
        with tempfile.TemporaryDirectory() as tmp_dir:

            dset = self._create_dummy_dataset(in_memory, tmp_dir)
            self.assertDictEqual(dset.features, Features({"filename": Value("string")}))
            self.assertEqual(dset[0]["filename"], "my_name-train_0")
            self.assertEqual(dset["filename"][0], "my_name-train_0")
            del dset

            dset = self._create_dummy_dataset(in_memory, tmp_dir, multiple_columns=True)
            self.assertDictEqual(
                dset.features, Features({"col_1": Value("int64"), "col_2": Value("string"), "col_3": Value("bool")})
            )
            self.assertEqual(dset[0]["col_1"], 3)
            self.assertEqual(dset["col_1"][0], 3)
            del dset

        with tempfile.TemporaryDirectory() as tmp_dir:
            dset = self._create_dummy_dataset(in_memory, tmp_dir, multiple_columns=True, array_features=True)
            self.assertDictEqual(
                dset.features,
                Features(
                    {
                        "col_1": Array2D(shape=(2, 2), dtype="bool"),
                        "col_2": Array3D(shape=(2, 2, 2), dtype="string"),
                        "col_3": Sequence(feature=Value("int64")),
                    }
                ),
            )
            self.assertEqual(dset[0]["col_2"], [[["a", "b"], ["c", "d"]], [["e", "f"], ["g", "h"]]])
            self.assertEqual(dset["col_2"][0], [[["a", "b"], ["c", "d"]], [["e", "f"], ["g", "h"]]])
            del dset

    def test_dataset_getitem(self, in_memory):
        with tempfile.TemporaryDirectory() as tmp_dir:

            dset = self._create_dummy_dataset(in_memory, tmp_dir)
            self.assertEqual(dset[0]["filename"], "my_name-train_0")
            self.assertEqual(dset["filename"][0], "my_name-train_0")

            self.assertEqual(dset[-1]["filename"], "my_name-train_29")
            self.assertEqual(dset["filename"][-1], "my_name-train_29")

            self.assertListEqual(dset[:2]["filename"], ["my_name-train_0", "my_name-train_1"])
            self.assertListEqual(dset["filename"][:2], ["my_name-train_0", "my_name-train_1"])

            self.assertEqual(dset[:-1]["filename"][-1], "my_name-train_28")
            self.assertEqual(dset["filename"][:-1][-1], "my_name-train_28")

            self.assertListEqual(dset[[0, -1]]["filename"], ["my_name-train_0", "my_name-train_29"])
            self.assertListEqual(dset[np.array([0, -1])]["filename"], ["my_name-train_0", "my_name-train_29"])

            del dset

    def test_dummy_dataset_deepcopy(self, in_memory):
        with tempfile.TemporaryDirectory() as tmp_dir:
            dset = self._create_dummy_dataset(in_memory, tmp_dir).select(range(10))
            with assert_arrow_memory_doesnt_increase():
                dset2 = copy.deepcopy(dset)
            # don't copy the underlying arrow data using memory
            self.assertEqual(len(dset2), 10)
            self.assertDictEqual(dset2.features, Features({"filename": Value("string")}))
            self.assertEqual(dset2[0]["filename"], "my_name-train_0")
            self.assertEqual(dset2["filename"][0], "my_name-train_0")
            del dset, dset2

    def test_dummy_dataset_pickle(self, in_memory):
        with tempfile.TemporaryDirectory() as tmp_dir:
            tmp_file = os.path.join(tmp_dir, "dset.pt")

            dset = self._create_dummy_dataset(in_memory, tmp_dir).select(range(10))

            with open(tmp_file, "wb") as f:
                pickle.dump(dset, f)

            with open(tmp_file, "rb") as f:
                dset = pickle.load(f)

            self.assertEqual(len(dset), 10)
            self.assertDictEqual(dset.features, Features({"filename": Value("string")}))
            self.assertEqual(dset[0]["filename"], "my_name-train_0")
            self.assertEqual(dset["filename"][0], "my_name-train_0")
            del dset

            dset = self._create_dummy_dataset(in_memory, tmp_dir).select(
                range(10), indices_cache_file_name=os.path.join(tmp_dir, "ind.arrow")
            )
            if not in_memory:
                dset._data.table = Unpicklable()
            dset._indices.table = Unpicklable()

            with open(tmp_file, "wb") as f:
                pickle.dump(dset, f)

            with open(tmp_file, "rb") as f:
                dset = pickle.load(f)

            self.assertEqual(len(dset), 10)
            self.assertDictEqual(dset.features, Features({"filename": Value("string")}))
            self.assertEqual(dset[0]["filename"], "my_name-train_0")
            self.assertEqual(dset["filename"][0], "my_name-train_0")
            del dset

    def test_dummy_dataset_serialize(self, in_memory):
        with tempfile.TemporaryDirectory() as tmp_dir:
            with set_current_working_directory_to_temp_dir():
                dset = self._create_dummy_dataset(in_memory, tmp_dir).select(range(10))
                dataset_path = "my_dataset"  # rel path
                dset.save_to_disk(dataset_path)
                dset = dset.load_from_disk(dataset_path)

                self.assertEqual(len(dset), 10)
                self.assertDictEqual(dset.features, Features({"filename": Value("string")}))
                self.assertEqual(dset[0]["filename"], "my_name-train_0")
                self.assertEqual(dset["filename"][0], "my_name-train_0")
                del dset

            dset = self._create_dummy_dataset(in_memory, tmp_dir).select(range(10))
            dataset_path = os.path.join(tmp_dir, "my_dataset")  # abs path
            dset.save_to_disk(dataset_path)
            dset = dset.load_from_disk(dataset_path)

            self.assertEqual(len(dset), 10)
            self.assertDictEqual(dset.features, Features({"filename": Value("string")}))
            self.assertEqual(dset[0]["filename"], "my_name-train_0")
            self.assertEqual(dset["filename"][0], "my_name-train_0")
            del dset

            dset = self._create_dummy_dataset(in_memory, tmp_dir).select(
                range(10), indices_cache_file_name=os.path.join(tmp_dir, "ind.arrow")
            )
            with assert_arrow_memory_doesnt_increase():
                dset.save_to_disk(dataset_path)
            dset = dset.load_from_disk(dataset_path)

            self.assertEqual(len(dset), 10)
            self.assertDictEqual(dset.features, Features({"filename": Value("string")}))
            self.assertEqual(dset[0]["filename"], "my_name-train_0")
            self.assertEqual(dset["filename"][0], "my_name-train_0")
            del dset

    @mock_s3
    def test_dummy_dataset_serialize_s3(self, in_memory):
        tmp_dir = tempfile.TemporaryDirectory()
        # Mocked AWS Credentials for moto.
        os.environ["AWS_ACCESS_KEY_ID"] = "fake_access_key"
        os.environ["AWS_SECRET_ACCESS_KEY"] = "fake_secret_key"
        os.environ["AWS_SECURITY_TOKEN"] = "fake_secrurity_token"
        os.environ["AWS_SESSION_TOKEN"] = "fake_session_token"

        s3 = boto3.client("s3", region_name="us-east-1")
        mock_bucket = "moto-mock-s3-bucket"
        # We need to create the bucket since this is all in Moto's 'virtual' AWS account
        s3.create_bucket(Bucket=mock_bucket)

        if in_memory:
            prefix = "datasets/memory"
        else:
            prefix = "datasets/disk"

        dset = self._create_dummy_dataset(in_memory, tmp_dir.name).select(range(10))
        dataset_path = f"s3://{mock_bucket}/{prefix}"

        fs = S3FileSystem(key="fake_access_key", secret="fake_secret")

        dset.save_to_disk(dataset_path, fs)
        dset = dset.load_from_disk(dataset_path, fs)

        self.assertEqual(len(dset), 10)
        self.assertDictEqual(dset.features, Features({"filename": Value("string")}))
        self.assertEqual(dset[0]["filename"], "my_name-train_0")
        self.assertEqual(dset["filename"][0], "my_name-train_0")
        del dset

        shutil.rmtree(tmp_dir.name, ignore_errors=True)

    def test_dummy_dataset_load_from_disk(self, in_memory):
        with tempfile.TemporaryDirectory() as tmp_dir:

            dset = self._create_dummy_dataset(in_memory, tmp_dir).select(range(10))
            dataset_path = os.path.join(tmp_dir, "my_dataset")
            dset.save_to_disk(dataset_path)
            dset = load_from_disk(dataset_path)

            self.assertEqual(len(dset), 10)
            self.assertDictEqual(dset.features, Features({"filename": Value("string")}))
            self.assertEqual(dset[0]["filename"], "my_name-train_0")
            self.assertEqual(dset["filename"][0], "my_name-train_0")
            del dset

    def test_set_format_numpy_multiple_columns(self, in_memory):
        with tempfile.TemporaryDirectory() as tmp_dir:
            dset = self._create_dummy_dataset(in_memory, tmp_dir, multiple_columns=True)
            fingerprint = dset._fingerprint
            dset.set_format(type="numpy", columns=["col_1"])
            self.assertEqual(len(dset[0]), 1)
            self.assertIsInstance(dset[0]["col_1"], np.int64)
            self.assertEqual(dset[0]["col_1"].item(), 3)
            self.assertIsInstance(dset["col_1"], np.ndarray)
            self.assertListEqual(list(dset["col_1"].shape), [4])
            np.testing.assert_array_equal(dset["col_1"], np.array([3, 2, 1, 0]))
            self.assertNotEqual(dset._fingerprint, fingerprint)

            dset.reset_format()
            with dset.formatted_as(type="numpy", columns=["col_1"]):
                self.assertEqual(len(dset[0]), 1)
                self.assertIsInstance(dset[0]["col_1"], np.int64)
                self.assertEqual(dset[0]["col_1"].item(), 3)
                self.assertIsInstance(dset["col_1"], np.ndarray)
                self.assertListEqual(list(dset["col_1"].shape), [4])
                np.testing.assert_array_equal(dset["col_1"], np.array([3, 2, 1, 0]))

            self.assertEqual(dset.format["type"], None)
            self.assertEqual(dset.format["format_kwargs"], {})
            self.assertEqual(dset.format["columns"], dset.column_names)
            self.assertEqual(dset.format["output_all_columns"], False)

            dset.set_format(type="numpy", columns=["col_1"], output_all_columns=True)
            self.assertEqual(len(dset[0]), 3)
            self.assertIsInstance(dset[0]["col_2"], str)
            self.assertEqual(dset[0]["col_2"], "a")

            dset.set_format(type="numpy", columns=["col_1", "col_2"])
            self.assertEqual(len(dset[0]), 2)
            self.assertIsInstance(dset[0]["col_2"], np.str_)
            self.assertEqual(dset[0]["col_2"].item(), "a")
            del dset

    @require_torch
    def test_set_format_torch(self, in_memory):
        import torch

        with tempfile.TemporaryDirectory() as tmp_dir:
            dset = self._create_dummy_dataset(in_memory, tmp_dir, multiple_columns=True)
            dset.set_format(type="torch", columns=["col_1"])
            self.assertEqual(len(dset[0]), 1)
            self.assertIsInstance(dset[0]["col_1"], torch.Tensor)
            self.assertIsInstance(dset["col_1"], torch.Tensor)
            self.assertListEqual(list(dset[0]["col_1"].shape), [])
            self.assertEqual(dset[0]["col_1"].item(), 3)

            dset.set_format(type="torch", columns=["col_1"], output_all_columns=True)
            self.assertEqual(len(dset[0]), 3)
            self.assertIsInstance(dset[0]["col_2"], str)
            self.assertEqual(dset[0]["col_2"], "a")

            dset.set_format(type="torch", columns=["col_1", "col_2"])
            with self.assertRaises(TypeError):
                dset[0]
            del dset

    @require_tf
    def test_set_format_tf(self, in_memory):
        import tensorflow as tf

        with tempfile.TemporaryDirectory() as tmp_dir:
            dset = self._create_dummy_dataset(in_memory, tmp_dir, multiple_columns=True)
            dset.set_format(type="tensorflow", columns=["col_1"])
            self.assertEqual(len(dset[0]), 1)
            self.assertIsInstance(dset[0]["col_1"], tf.Tensor)
            self.assertListEqual(list(dset[0]["col_1"].shape), [])
            self.assertEqual(dset[0]["col_1"].numpy().item(), 3)

            dset.set_format(type="tensorflow", columns=["col_1"], output_all_columns=True)
            self.assertEqual(len(dset[0]), 3)
            self.assertIsInstance(dset[0]["col_2"], str)
            self.assertEqual(dset[0]["col_2"], "a")

            dset.set_format(type="tensorflow", columns=["col_1", "col_2"])
            self.assertEqual(len(dset[0]), 2)
            self.assertEqual(dset[0]["col_2"].numpy().decode("utf-8"), "a")
            del dset

    def test_set_format_pandas(self, in_memory):
        with tempfile.TemporaryDirectory() as tmp_dir:
            dset = self._create_dummy_dataset(in_memory, tmp_dir, multiple_columns=True)
            dset.set_format(type="pandas", columns=["col_1"])
            self.assertEqual(len(dset[0].columns), 1)
            self.assertIsInstance(dset[0], pd.DataFrame)
            self.assertListEqual(list(dset[0].shape), [1, 1])
            self.assertEqual(dset[0]["col_1"].item(), 3)

            dset.set_format(type="pandas", columns=["col_1", "col_2"])
            self.assertEqual(len(dset[0].columns), 2)
            self.assertEqual(dset[0]["col_2"].item(), "a")
            del dset

    def test_set_transform(self, in_memory):
        def transform(batch):
            return {k: [str(i).upper() for i in v] for k, v in batch.items()}

        with tempfile.TemporaryDirectory() as tmp_dir:
            dset = self._create_dummy_dataset(in_memory, tmp_dir, multiple_columns=True)
            dset.set_transform(transform=transform, columns=["col_1"])
            self.assertEqual(dset.format["type"], "custom")
            self.assertEqual(len(dset[0].keys()), 1)
            self.assertEqual(dset[0]["col_1"], "3")
            self.assertEqual(dset[:2]["col_1"], ["3", "2"])
            self.assertEqual(dset["col_1"][:2], ["3", "2"])

            prev_format = dset.format
            dset.set_format(**dset.format)
            self.assertEqual(prev_format, dset.format)

            dset.set_transform(transform=transform, columns=["col_1", "col_2"])
            self.assertEqual(len(dset[0].keys()), 2)
            self.assertEqual(dset[0]["col_2"], "A")
            del dset

    def test_transmit_format(self, in_memory):
        with tempfile.TemporaryDirectory() as tmp_dir:
            dset = self._create_dummy_dataset(in_memory, tmp_dir, multiple_columns=True)
            transform = datasets.arrow_dataset.transmit_format(lambda x: x)
            # make sure identity transform doesn't apply unnecessary format
            self.assertEqual(dset._fingerprint, transform(dset)._fingerprint)
            dset.set_format(**dset.format)
            self.assertEqual(dset._fingerprint, transform(dset)._fingerprint)
            # check lists comparisons
            dset.set_format(columns=["col_1"])
            self.assertEqual(dset._fingerprint, transform(dset)._fingerprint)
            dset.set_format(columns=["col_1", "col_2"])
            self.assertEqual(dset._fingerprint, transform(dset)._fingerprint)
            dset.set_format("numpy", columns=["col_1", "col_2"])
            self.assertEqual(dset._fingerprint, transform(dset)._fingerprint)
            del dset

    def test_cast_in_place(self, in_memory):
        with tempfile.TemporaryDirectory() as tmp_dir:
            dset = self._create_dummy_dataset(in_memory, tmp_dir, multiple_columns=True)
            features = dset.features
            features["col_1"] = Value("float64")
            features = Features({k: features[k] for k in list(features)[::-1]})
            fingerprint = dset._fingerprint
            dset.cast_(features)
            self.assertEqual(dset.num_columns, 3)
            self.assertEqual(dset.features["col_1"], Value("float64"))
            self.assertIsInstance(dset[0]["col_1"], float)
            self.assertNotEqual(dset._fingerprint, fingerprint)
            del dset

    def test_cast(self, in_memory):
        with tempfile.TemporaryDirectory() as tmp_dir:
            dset = self._create_dummy_dataset(in_memory, tmp_dir, multiple_columns=True)
            features = dset.features
            features["col_1"] = Value("float64")
            features = Features({k: features[k] for k in list(features)[::-1]})
            fingerprint = dset._fingerprint
            casted_dset = dset.cast(features)
            self.assertEqual(casted_dset.num_columns, 3)
            self.assertEqual(casted_dset.features["col_1"], Value("float64"))
            self.assertIsInstance(casted_dset[0]["col_1"], float)
            self.assertNotEqual(casted_dset._fingerprint, fingerprint)
            self.assertNotEqual(casted_dset, dset)
            del dset
            del casted_dset

    def test_remove_columns_in_place(self, in_memory):
        with tempfile.TemporaryDirectory() as tmp_dir:
            dset = self._create_dummy_dataset(in_memory, tmp_dir, multiple_columns=True)
            fingerprint = dset._fingerprint
            dset.remove_columns_(column_names="col_1")
            self.assertEqual(dset.num_columns, 2)
            self.assertListEqual(list(dset.column_names), ["col_2", "col_3"])
            del dset

            dset = self._create_dummy_dataset(in_memory, tmp_dir, multiple_columns=True)
            dset.remove_columns_(column_names=["col_1", "col_2", "col_3"])
            self.assertEqual(dset.num_columns, 0)
            self.assertNotEqual(dset._fingerprint, fingerprint)
            del dset

    def test_remove_columns(self, in_memory):
        with tempfile.TemporaryDirectory() as tmp_dir:
            dset = self._create_dummy_dataset(in_memory, tmp_dir, multiple_columns=True)
            fingerprint = dset._fingerprint
            new_dset = dset.remove_columns(column_names="col_1")
            self.assertEqual(new_dset.num_columns, 2)
            self.assertListEqual(list(new_dset.column_names), ["col_2", "col_3"])
            self.assertNotEqual(new_dset._fingerprint, fingerprint)
            del dset
            del new_dset

            dset = self._create_dummy_dataset(in_memory, tmp_dir, multiple_columns=True)
            new_dset = dset.remove_columns(column_names=["col_1", "col_2", "col_3"])
            self.assertEqual(new_dset.num_columns, 0)
            self.assertNotEqual(new_dset._fingerprint, fingerprint)
            del dset
            del new_dset

    def test_rename_column_in_place(self, in_memory):
        with tempfile.TemporaryDirectory() as tmp_dir:
            dset = self._create_dummy_dataset(in_memory, tmp_dir, multiple_columns=True)
            fingerprint = dset._fingerprint
            dset.rename_column_(original_column_name="col_1", new_column_name="new_name")
            self.assertEqual(dset.num_columns, 3)
            self.assertListEqual(list(dset.column_names), ["new_name", "col_2", "col_3"])
            self.assertNotEqual(dset._fingerprint, fingerprint)
            del dset

    def test_rename_column(self, in_memory):
        with tempfile.TemporaryDirectory() as tmp_dir:
            dset = self._create_dummy_dataset(in_memory, tmp_dir, multiple_columns=True)
            fingerprint = dset._fingerprint
            new_dset = dset.rename_column(original_column_name="col_1", new_column_name="new_name")
            self.assertEqual(new_dset.num_columns, 3)
            self.assertListEqual(list(new_dset.column_names), ["new_name", "col_2", "col_3"])
            self.assertListEqual(list(dset.column_names), ["col_1", "col_2", "col_3"])
            self.assertNotEqual(new_dset._fingerprint, fingerprint)
            del dset
            del new_dset

    def test_concatenate(self, in_memory):
        data1, data2, data3 = {"id": [0, 1, 2]}, {"id": [3, 4, 5]}, {"id": [6, 7]}
        info1 = DatasetInfo(description="Dataset1")
        info2 = DatasetInfo(description="Dataset2")
        with tempfile.TemporaryDirectory() as tmp_dir:
            dset1, dset2, dset3 = (
                Dataset.from_dict(data1, info=info1),
                Dataset.from_dict(data2, info=info2),
                Dataset.from_dict(data3),
            )
            dset1, dset2, dset3 = self._to(in_memory, tmp_dir, dset1, dset2, dset3)

            dset_concat = concatenate_datasets([dset1, dset2, dset3])
            self.assertEqual((len(dset1), len(dset2), len(dset3)), (3, 3, 2))
            self.assertEqual(len(dset_concat), len(dset1) + len(dset2) + len(dset3))
            self.assertListEqual(dset_concat["id"], [0, 1, 2, 3, 4, 5, 6, 7])
            self.assertEqual(len(dset_concat.cache_files), 0 if in_memory else 3)
            self.assertEqual(dset_concat.info.description, "Dataset1\n\nDataset2\n\n")
            del dset_concat, dset1, dset2, dset3

    def test_concatenate_formatted(self, in_memory):
        data1, data2, data3 = {"id": [0, 1, 2]}, {"id": [3, 4, 5]}, {"id": [6, 7]}
        info1 = DatasetInfo(description="Dataset1")
        info2 = DatasetInfo(description="Dataset2")
        with tempfile.TemporaryDirectory() as tmp_dir:
            dset1, dset2, dset3 = (
                Dataset.from_dict(data1, info=info1),
                Dataset.from_dict(data2, info=info2),
                Dataset.from_dict(data3),
            )
            dset1, dset2, dset3 = self._to(in_memory, tmp_dir, dset1, dset2, dset3)

            dset1.set_format("numpy")
            dset_concat = concatenate_datasets([dset1, dset2, dset3])
            self.assertEqual(dset_concat.format["type"], None)
            dset2.set_format("numpy")
            dset3.set_format("numpy")
            dset_concat = concatenate_datasets([dset1, dset2, dset3])
            self.assertEqual(dset_concat.format["type"], "numpy")
            del dset_concat, dset1, dset2, dset3

    def test_concatenate_with_indices(self, in_memory):
        data1, data2, data3 = {"id": [0, 1, 2] * 2}, {"id": [3, 4, 5] * 2}, {"id": [6, 7]}
        info1 = DatasetInfo(description="Dataset1")
        info2 = DatasetInfo(description="Dataset2")
        with tempfile.TemporaryDirectory() as tmp_dir:
            dset1, dset2, dset3 = (
                Dataset.from_dict(data1, info=info1),
                Dataset.from_dict(data2, info=info2),
                Dataset.from_dict(data3),
            )
            dset1, dset2, dset3 = self._to(in_memory, tmp_dir, dset1, dset2, dset3)
            dset1, dset2, dset3 = dset1.select([0, 1, 2]), dset2.select([0, 1, 2]), dset3

            dset_concat = concatenate_datasets([dset1, dset2, dset3])
            self.assertEqual((len(dset1), len(dset2), len(dset3)), (3, 3, 2))
            self.assertEqual(len(dset_concat), len(dset1) + len(dset2) + len(dset3))
            self.assertListEqual(dset_concat["id"], [0, 1, 2, 3, 4, 5, 6, 7])
            # in_memory = False:
            # 3 cache files for the dset_concat._data table, and 1 for the dset_concat._indices_table
            # no cache file for the indices
            # in_memory = True:
            # no cache files since both dset_concat._data and dset_concat._indices are in memory
            self.assertEqual(len(dset_concat.cache_files), 0 if in_memory else 3)
            self.assertEqual(dset_concat.info.description, "Dataset1\n\nDataset2\n\n")
            del dset_concat, dset1, dset2, dset3

    def test_concatenate_with_indices_from_disk(self, in_memory):
        data1, data2, data3 = {"id": [0, 1, 2] * 2}, {"id": [3, 4, 5] * 2}, {"id": [6, 7]}
        info1 = DatasetInfo(description="Dataset1")
        info2 = DatasetInfo(description="Dataset2")
        with tempfile.TemporaryDirectory() as tmp_dir:
            dset1, dset2, dset3 = (
                Dataset.from_dict(data1, info=info1),
                Dataset.from_dict(data2, info=info2),
                Dataset.from_dict(data3),
            )
            dset1, dset2, dset3 = self._to(in_memory, tmp_dir, dset1, dset2, dset3)
            dset1, dset2, dset3 = (
                dset1.select([0, 1, 2], indices_cache_file_name=os.path.join(tmp_dir, "i1.arrow")),
                dset2.select([0, 1, 2], indices_cache_file_name=os.path.join(tmp_dir, "i2.arrow")),
                dset3.select([0, 1], indices_cache_file_name=os.path.join(tmp_dir, "i3.arrow")),
            )

            dset_concat = concatenate_datasets([dset1, dset2, dset3])
            self.assertEqual((len(dset1), len(dset2), len(dset3)), (3, 3, 2))
            self.assertEqual(len(dset_concat), len(dset1) + len(dset2) + len(dset3))
            self.assertListEqual(dset_concat["id"], [0, 1, 2, 3, 4, 5, 6, 7])
            # in_memory = False:
            # 3 cache files for the dset_concat._data table, and 1 for the dset_concat._indices_table
            # There is only 1 for the indices tables (i1.arrow)
            # Indeed, the others are brought to memory since an offset is applied to them.
            # in_memory = True:
            # 1 cache file for i1.arrow since both dset_concat._data and dset_concat._indices are in memory
            self.assertEqual(len(dset_concat.cache_files), 1 if in_memory else 3 + 1)
            self.assertEqual(dset_concat.info.description, "Dataset1\n\nDataset2\n\n")
            del dset_concat, dset1, dset2, dset3

    def test_concatenate_pickle(self, in_memory):
        data1, data2, data3 = {"id": [0, 1, 2] * 2}, {"id": [3, 4, 5] * 2}, {"id": [6, 7], "foo": ["bar", "bar"]}
        info1 = DatasetInfo(description="Dataset1")
        info2 = DatasetInfo(description="Dataset2")
        with tempfile.TemporaryDirectory() as tmp_dir:
            dset1, dset2, dset3 = (
                Dataset.from_dict(data1, info=info1),
                Dataset.from_dict(data2, info=info2),
                Dataset.from_dict(data3),
            )
            # mix from in-memory and on-disk datasets
            dset1, dset2 = self._to(in_memory, tmp_dir, dset1, dset2)
            dset3 = self._to(not in_memory, tmp_dir, dset3)
            dset1, dset2, dset3 = (
                dset1.select(
                    [0, 1, 2],
                    keep_in_memory=in_memory,
                    indices_cache_file_name=os.path.join(tmp_dir, "i1.arrow") if not in_memory else None,
                ),
                dset2.select(
                    [0, 1, 2],
                    keep_in_memory=in_memory,
                    indices_cache_file_name=os.path.join(tmp_dir, "i2.arrow") if not in_memory else None,
                ),
                dset3.select(
                    [0, 1],
                    keep_in_memory=in_memory,
                    indices_cache_file_name=os.path.join(tmp_dir, "i3.arrow") if not in_memory else None,
                ),
            )

            dset3 = dset3.rename_column("foo", "new_foo")
            dset3.remove_columns_("new_foo")
            if in_memory:
                dset3._data.table = Unpicklable()
            else:
                dset1._data.table, dset2._data.table = Unpicklable(), Unpicklable()
            dset1, dset2, dset3 = [pickle.loads(pickle.dumps(d)) for d in (dset1, dset2, dset3)]
            dset_concat = concatenate_datasets([dset1, dset2, dset3])
            if not in_memory:
                dset_concat._data.table = Unpicklable()
            dset_concat = pickle.loads(pickle.dumps(dset_concat))
            self.assertEqual((len(dset1), len(dset2), len(dset3)), (3, 3, 2))
            self.assertEqual(len(dset_concat), len(dset1) + len(dset2) + len(dset3))
            self.assertListEqual(dset_concat["id"], [0, 1, 2, 3, 4, 5, 6, 7])
            # in_memory = True: 1 cache file for dset3
            # in_memory = False: 2 caches files for dset1 and dset2, and 1 cache file for i1.arrow
            self.assertEqual(len(dset_concat.cache_files), 1 if in_memory else 2 + 1)
            self.assertEqual(dset_concat.info.description, "Dataset1\n\nDataset2\n\n")
            del dset_concat, dset1, dset2, dset3

    def test_flatten(self, in_memory):
        with tempfile.TemporaryDirectory() as tmp_dir:
            dset = Dataset.from_dict(
                {"a": [{"b": {"c": ["text"]}}] * 10, "foo": [1] * 10},
                features=Features({"a": {"b": Sequence({"c": Value("string")})}, "foo": Value("int64")}),
            )
            dset = self._to(in_memory, tmp_dir, dset)
            fingerprint = dset._fingerprint
            dset.flatten_()
            self.assertListEqual(dset.column_names, ["a.b.c", "foo"])
            self.assertListEqual(list(dset.features.keys()), ["a.b.c", "foo"])
            self.assertDictEqual(dset.features, Features({"a.b.c": Sequence(Value("string")), "foo": Value("int64")}))
            self.assertNotEqual(dset._fingerprint, fingerprint)
            del dset

    def test_map(self, in_memory):
        # standard
        with tempfile.TemporaryDirectory() as tmp_dir:
            dset = self._create_dummy_dataset(in_memory, tmp_dir)

            self.assertDictEqual(dset.features, Features({"filename": Value("string")}))
            fingerprint = dset._fingerprint
            dset_test = dset.map(lambda x: {"name": x["filename"][:-2], "id": int(x["filename"].split("_")[-1])})
            self.assertEqual(len(dset_test), 30)
            self.assertDictEqual(dset.features, Features({"filename": Value("string")}))
            self.assertDictEqual(
                dset_test.features,
                Features({"filename": Value("string"), "name": Value("string"), "id": Value("int64")}),
            )
            self.assertListEqual(dset_test["id"], list(range(30)))
            self.assertNotEqual(dset_test._fingerprint, fingerprint)
            del dset, dset_test

        # no transform
        with tempfile.TemporaryDirectory() as tmp_dir:
            dset = self._create_dummy_dataset(in_memory, tmp_dir)
            fingerprint = dset._fingerprint
            dset_test = dset.map(lambda x: None)
            self.assertEqual(len(dset_test), 30)
            self.assertEqual(dset_test._fingerprint, fingerprint)
            del dset, dset_test

        # with indices
        with tempfile.TemporaryDirectory() as tmp_dir:
            dset = self._create_dummy_dataset(in_memory, tmp_dir)
            dset_test_with_indices = dset.map(lambda x, i: {"name": x["filename"][:-2], "id": i}, with_indices=True)
            self.assertEqual(len(dset_test_with_indices), 30)
            self.assertDictEqual(dset.features, Features({"filename": Value("string")}))
            self.assertDictEqual(
                dset_test_with_indices.features,
                Features({"filename": Value("string"), "name": Value("string"), "id": Value("int64")}),
            )
            self.assertListEqual(dset_test_with_indices["id"], list(range(30)))
            del dset, dset_test_with_indices

        # interrupted
        with tempfile.TemporaryDirectory() as tmp_dir:
            dset = self._create_dummy_dataset(in_memory, tmp_dir)

            def func(x, i):
                if i == 4:
                    raise KeyboardInterrupt()
                return {"name": x["filename"][:-2], "id": i}

            tmp_file = os.path.join(tmp_dir, "test.arrow")
            self.assertRaises(
                KeyboardInterrupt,
                dset.map,
                function=func,
                with_indices=True,
                cache_file_name=tmp_file,
                writer_batch_size=2,
            )
            self.assertFalse(os.path.exists(tmp_file))
            dset_test_with_indices = dset.map(
                lambda x, i: {"name": x["filename"][:-2], "id": i},
                with_indices=True,
                cache_file_name=tmp_file,
                writer_batch_size=2,
            )
            self.assertTrue(os.path.exists(tmp_file))
            self.assertEqual(len(dset_test_with_indices), 30)
            self.assertDictEqual(dset.features, Features({"filename": Value("string")}))
            self.assertDictEqual(
                dset_test_with_indices.features,
                Features({"filename": Value("string"), "name": Value("string"), "id": Value("int64")}),
            )
            self.assertListEqual(dset_test_with_indices["id"], list(range(30)))
            del dset, dset_test_with_indices

        # formatted
        with tempfile.TemporaryDirectory() as tmp_dir:
            dset = self._create_dummy_dataset(in_memory, tmp_dir, multiple_columns=True)
            dset.set_format("numpy", columns=["col_1"])

            dset_test = dset.map(lambda x: {"col_1_plus_one": x["col_1"] + 1})
            self.assertEqual(len(dset_test), 4)
            self.assertEqual(dset_test.format["type"], "numpy")
            self.assertIsInstance(dset_test["col_1"], np.ndarray)
            self.assertIsInstance(dset_test["col_1_plus_one"], np.ndarray)
            self.assertListEqual(sorted(dset_test[0].keys()), ["col_1", "col_1_plus_one"])
            self.assertListEqual(sorted(dset_test.column_names), ["col_1", "col_1_plus_one", "col_2", "col_3"])
            del dset, dset_test

    def test_map_multiprocessing(self, in_memory):
        with tempfile.TemporaryDirectory() as tmp_dir:  # standard
            dset = self._create_dummy_dataset(in_memory, tmp_dir)

            self.assertDictEqual(dset.features, Features({"filename": Value("string")}))
            fingerprint = dset._fingerprint
            dset_test = dset.map(picklable_map_function, num_proc=2)
            self.assertEqual(len(dset_test), 30)
            self.assertDictEqual(dset.features, Features({"filename": Value("string")}))
            self.assertDictEqual(
                dset_test.features,
                Features({"filename": Value("string"), "id": Value("int64")}),
            )
            self.assertEqual(len(dset_test.cache_files), 0 if in_memory else 2)
            self.assertListEqual(dset_test["id"], list(range(30)))
            self.assertNotEqual(dset_test._fingerprint, fingerprint)
            del dset, dset_test

        with tempfile.TemporaryDirectory() as tmp_dir:  # with_indices
            dset = self._create_dummy_dataset(in_memory, tmp_dir)
            fingerprint = dset._fingerprint
            dset_test = dset.map(picklable_map_function_with_indices, num_proc=3, with_indices=True)
            self.assertEqual(len(dset_test), 30)
            self.assertDictEqual(dset.features, Features({"filename": Value("string")}))
            self.assertDictEqual(
                dset_test.features,
                Features({"filename": Value("string"), "id": Value("int64")}),
            )
            self.assertEqual(len(dset_test.cache_files), 0 if in_memory else 3)
            self.assertListEqual(dset_test["id"], list(range(30)))
            self.assertNotEqual(dset_test._fingerprint, fingerprint)
            del dset, dset_test

        with tempfile.TemporaryDirectory() as tmp_dir:  # lambda (requires multiprocess from pathos)
            dset = self._create_dummy_dataset(in_memory, tmp_dir)
            fingerprint = dset._fingerprint
            dset_test = dset.map(lambda x: {"id": int(x["filename"].split("_")[-1])}, num_proc=2)
            self.assertEqual(len(dset_test), 30)
            self.assertDictEqual(dset.features, Features({"filename": Value("string")}))
            self.assertDictEqual(
                dset_test.features,
                Features({"filename": Value("string"), "id": Value("int64")}),
            )
            self.assertEqual(len(dset_test.cache_files), 0 if in_memory else 2)
            self.assertListEqual(dset_test["id"], list(range(30)))
            self.assertNotEqual(dset_test._fingerprint, fingerprint)
            del dset, dset_test

    def test_new_features(self, in_memory):
        with tempfile.TemporaryDirectory() as tmp_dir:
            dset = self._create_dummy_dataset(in_memory, tmp_dir)
            features = Features({"filename": Value("string"), "label": ClassLabel(names=["positive", "negative"])})
            dset_test_with_indices = dset.map(lambda x, i: {"label": i % 2}, with_indices=True, features=features)
            self.assertEqual(len(dset_test_with_indices), 30)
            self.assertDictEqual(
                dset_test_with_indices.features,
                features,
            )
            del dset, dset_test_with_indices

    def test_map_batched(self, in_memory):
        def map_batched(example):
            return {"filename_new": [x + "_extension" for x in example["filename"]]}

        with tempfile.TemporaryDirectory() as tmp_dir:
            dset = self._create_dummy_dataset(in_memory, tmp_dir)
            dset_test_batched = dset.map(map_batched, batched=True)
            self.assertEqual(len(dset_test_batched), 30)
            self.assertDictEqual(dset.features, Features({"filename": Value("string")}))
            self.assertDictEqual(
                dset_test_batched.features, Features({"filename": Value("string"), "filename_new": Value("string")})
            )
            del dset, dset_test_batched

        with tempfile.TemporaryDirectory() as tmp_dir:
            dset = self._create_dummy_dataset(in_memory, tmp_dir)
            with dset.formatted_as("numpy", columns=["filename"]):
                dset_test_batched = dset.map(map_batched, batched=True)
                self.assertEqual(len(dset_test_batched), 30)
                self.assertDictEqual(dset.features, Features({"filename": Value("string")}))
                self.assertDictEqual(
                    dset_test_batched.features,
                    Features({"filename": Value("string"), "filename_new": Value("string")}),
                )
            del dset, dset_test_batched

        def map_batched_with_indices(example, idx):
            return {"filename_new": [x + "_extension_" + str(idx) for x in example["filename"]]}

        with tempfile.TemporaryDirectory() as tmp_dir:
            dset = self._create_dummy_dataset(in_memory, tmp_dir)
            dset_test_with_indices_batched = dset.map(map_batched_with_indices, batched=True, with_indices=True)
            self.assertEqual(len(dset_test_with_indices_batched), 30)
            self.assertDictEqual(dset.features, Features({"filename": Value("string")}))
            self.assertDictEqual(
                dset_test_with_indices_batched.features,
                Features({"filename": Value("string"), "filename_new": Value("string")}),
            )
            del dset, dset_test_with_indices_batched

    def test_map_nested(self, in_memory):
        with tempfile.TemporaryDirectory() as tmp_dir:
            dset = Dataset.from_dict({"field": ["a", "b"]})
            dset = self._to(in_memory, tmp_dir, dset)
            dset = dset.map(lambda example: {"otherfield": {"capital": example["field"].capitalize()}})
            dset = dset.map(lambda example: {"otherfield": {"append_x": example["field"] + "x"}})
            self.assertEqual(dset[0], {"field": "a", "otherfield": {"append_x": "ax"}})
            del dset

    def test_map_caching(self, in_memory):
        with tempfile.TemporaryDirectory() as tmp_dir:
            self._caplog.clear()
            with self._caplog.at_level(WARNING):
                dset = self._create_dummy_dataset(in_memory, tmp_dir)
                dset_test1 = dset.map(lambda x: {"foo": "bar"})
                dset_test1_data_files = list(dset_test1.cache_files)
                del dset_test1
                dset_test2 = dset.map(lambda x: {"foo": "bar"})
                self.assertEqual(dset_test1_data_files, dset_test2.cache_files)
                self.assertEqual(len(dset_test2.cache_files), 1 - int(in_memory))
                self.assertTrue(("Loading cached processed dataset" in self._caplog.text) ^ in_memory)
                del dset, dset_test2

        with tempfile.TemporaryDirectory() as tmp_dir:
            self._caplog.clear()
            with self._caplog.at_level(WARNING):
                dset = self._create_dummy_dataset(in_memory, tmp_dir)
                dset_test1 = dset.map(lambda x: {"foo": "bar"})
                dset_test1_data_files = list(dset_test1.cache_files)
                del dset_test1
                dset_test2 = dset.map(lambda x: {"foo": "bar"}, load_from_cache_file=False)
                self.assertEqual(dset_test1_data_files, dset_test2.cache_files)
                self.assertEqual(len(dset_test2.cache_files), 1 - int(in_memory))
                self.assertNotIn("Loading cached processed dataset", self._caplog.text)
                del dset, dset_test2

        if not in_memory:
            try:
                self._caplog.clear()
                with tempfile.TemporaryDirectory() as tmp_dir:
                    with self._caplog.at_level(WARNING):
                        dset = self._create_dummy_dataset(in_memory, tmp_dir)
                        datasets.set_caching_enabled(False)
                        dset_test1 = dset.map(lambda x: {"foo": "bar"})
                        dset_test2 = dset.map(lambda x: {"foo": "bar"})
                        self.assertNotEqual(dset_test1.cache_files, dset_test2.cache_files)
                        self.assertEqual(len(dset_test1.cache_files), 1)
                        self.assertEqual(len(dset_test2.cache_files), 1)
                        self.assertNotIn("Loading cached processed dataset", self._caplog.text)
                        # make sure the arrow files are going to be removed
                        self.assertIn("tmp", dset_test1.cache_files[0])
                        self.assertIn("tmp", dset_test2.cache_files[0])
                        del dset, dset_test2
            finally:
                datasets.set_caching_enabled(True)

    @require_torch
    def test_map_torch(self, in_memory):
        import torch

        def func(example):
            return {"tensor": torch.tensor([1.0, 2, 3])}

        with tempfile.TemporaryDirectory() as tmp_dir:
            dset = self._create_dummy_dataset(in_memory, tmp_dir)
            dset_test = dset.map(func)
            self.assertEqual(len(dset_test), 30)
            self.assertDictEqual(
                dset_test.features, Features({"filename": Value("string"), "tensor": Sequence(Value("float64"))})
            )
            self.assertListEqual(dset_test[0]["tensor"], [1, 2, 3])
            del dset, dset_test

    @require_tf
    def test_map_tf(self, in_memory):
        import tensorflow as tf

        def func(example):
            return {"tensor": tf.constant([1.0, 2, 3])}

        with tempfile.TemporaryDirectory() as tmp_dir:
            dset = self._create_dummy_dataset(in_memory, tmp_dir)
            dset_test = dset.map(func)
            self.assertEqual(len(dset_test), 30)
            self.assertDictEqual(
                dset_test.features, Features({"filename": Value("string"), "tensor": Sequence(Value("float64"))})
            )
            self.assertListEqual(dset_test[0]["tensor"], [1, 2, 3])
            del dset, dset_test

    def test_map_numpy(self, in_memory):
        def func(example):
            return {"tensor": np.array([1.0, 2, 3])}

        with tempfile.TemporaryDirectory() as tmp_dir:
            dset = self._create_dummy_dataset(in_memory, tmp_dir)
            dset_test = dset.map(func)
            self.assertEqual(len(dset_test), 30)
            self.assertDictEqual(
                dset_test.features, Features({"filename": Value("string"), "tensor": Sequence(Value("float64"))})
            )
            self.assertListEqual(dset_test[0]["tensor"], [1, 2, 3])
            del dset, dset_test

    def test_map_remove_colums(self, in_memory):
        with tempfile.TemporaryDirectory() as tmp_dir:
            dset = self._create_dummy_dataset(in_memory, tmp_dir)
            dset = dset.map(lambda x, i: {"name": x["filename"][:-2], "id": i}, with_indices=True)
            self.assertTrue("id" in dset[0])
            self.assertDictEqual(
                dset.features, Features({"filename": Value("string"), "name": Value("string"), "id": Value("int64")})
            )

            dset = dset.map(lambda x: x, remove_columns=["id"])
            self.assertTrue("id" not in dset[0])
            self.assertDictEqual(dset.features, Features({"filename": Value("string"), "name": Value("string")}))
            del dset

    def test_map_stateful_callable(self, in_memory):
        # be sure that the state of the map callable is unaffected
        # before processing the dataset examples

        class ExampleCounter:
            def __init__(self, batched=False):
                self.batched = batched
                # state
                self.cnt = 0

            def __call__(self, example):
                if self.batched:
                    self.cnt += len(example)
                else:
                    self.cnt += 1

        with tempfile.TemporaryDirectory() as tmp_dir:
            dset = self._create_dummy_dataset(in_memory, tmp_dir)

            ex_cnt = ExampleCounter()
            dset.map(ex_cnt)
            self.assertEqual(ex_cnt.cnt, len(dset))

            ex_cnt = ExampleCounter(batched=True)
            dset.map(ex_cnt)
            self.assertEqual(ex_cnt.cnt, len(dset))
            del dset

    def test_filter(self, in_memory):
        # keep only first five examples

        with tempfile.TemporaryDirectory() as tmp_dir:
            dset = self._create_dummy_dataset(in_memory, tmp_dir)
            fingerprint = dset._fingerprint
            dset_filter_first_five = dset.filter(lambda x, i: i < 5, with_indices=True)
            self.assertEqual(len(dset_filter_first_five), 5)
            self.assertDictEqual(dset.features, Features({"filename": Value("string")}))
            self.assertDictEqual(dset_filter_first_five.features, Features({"filename": Value("string")}))
            self.assertNotEqual(dset_filter_first_five._fingerprint, fingerprint)
            del dset, dset_filter_first_five

        # filter filenames with even id at the end + formatted
        with tempfile.TemporaryDirectory() as tmp_dir:
            dset = self._create_dummy_dataset(in_memory, tmp_dir)
            dset.set_format("numpy")
            fingerprint = dset._fingerprint
            dset_filter_even_num = dset.filter(lambda x: (int(x["filename"][-1]) % 2 == 0))
            self.assertEqual(len(dset_filter_even_num), 15)
            self.assertDictEqual(dset.features, Features({"filename": Value("string")}))
            self.assertDictEqual(dset_filter_even_num.features, Features({"filename": Value("string")}))
            self.assertNotEqual(dset_filter_even_num._fingerprint, fingerprint)
            self.assertEqual(dset_filter_even_num.format["type"], "numpy")
            del dset, dset_filter_even_num

    def test_filter_multiprocessing(self, in_memory):
        with tempfile.TemporaryDirectory() as tmp_dir:
            dset = self._create_dummy_dataset(True, tmp_dir)
            fingerprint = dset._fingerprint
            dset_filter_first_ten = dset.filter(picklable_filter_function, num_proc=2)
            self.assertEqual(len(dset_filter_first_ten), 10)
            self.assertDictEqual(dset.features, Features({"filename": Value("string")}))
            self.assertDictEqual(dset_filter_first_ten.features, Features({"filename": Value("string")}))
<<<<<<< HEAD
            self.assertEqual(len(dset_filter_first_ten._data_files), 0)
=======
            # only one cache file since the there is only 10 examples from the 1 processed shard
            self.assertEqual(len(dset_filter_first_ten.cache_files), 0 if in_memory else 1)
>>>>>>> 85cf7ff9
            self.assertNotEqual(dset_filter_first_ten._fingerprint, fingerprint)
            del dset, dset_filter_first_ten

    def test_keep_features_after_transform_specified(self, in_memory):
        features = Features(
            {"tokens": Sequence(Value("string")), "labels": Sequence(ClassLabel(names=["negative", "positive"]))}
        )

        def invert_labels(x):
            return {"labels": [(1 - label) for label in x["labels"]]}

        with tempfile.TemporaryDirectory() as tmp_dir:
            dset = Dataset.from_dict({"tokens": [["foo"] * 5] * 10, "labels": [[1] * 5] * 10}, features=features)
            dset = self._to(in_memory, tmp_dir, dset)
            inverted_dset = dset.map(invert_labels, features=features)
            self.assertEqual(inverted_dset.features.type, features.type)
            self.assertDictEqual(inverted_dset.features, features)
            del dset, inverted_dset

    def test_keep_features_after_transform_unspecified(self, in_memory):
        features = Features(
            {"tokens": Sequence(Value("string")), "labels": Sequence(ClassLabel(names=["negative", "positive"]))}
        )

        def invert_labels(x):
            return {"labels": [(1 - label) for label in x["labels"]]}

        with tempfile.TemporaryDirectory() as tmp_dir:
            dset = Dataset.from_dict({"tokens": [["foo"] * 5] * 10, "labels": [[1] * 5] * 10}, features=features)
            dset = self._to(in_memory, tmp_dir, dset)
            inverted_dset = dset.map(invert_labels)
            self.assertEqual(inverted_dset.features.type, features.type)
            self.assertDictEqual(inverted_dset.features, features)
            del dset, inverted_dset

    def test_keep_features_after_transform_to_file(self, in_memory):
        features = Features(
            {"tokens": Sequence(Value("string")), "labels": Sequence(ClassLabel(names=["negative", "positive"]))}
        )

        def invert_labels(x):
            return {"labels": [(1 - label) for label in x["labels"]]}

        with tempfile.TemporaryDirectory() as tmp_dir:
            dset = Dataset.from_dict({"tokens": [["foo"] * 5] * 10, "labels": [[1] * 5] * 10}, features=features)
            dset = self._to(in_memory, tmp_dir, dset)
            tmp_file = os.path.join(tmp_dir, "test.arrow")
            dset.map(invert_labels, cache_file_name=tmp_file)
            inverted_dset = Dataset.from_file(tmp_file)
            self.assertEqual(inverted_dset.features.type, features.type)
            self.assertDictEqual(inverted_dset.features, features)
            del dset, inverted_dset

    def test_keep_features_after_transform_to_memory(self, in_memory):
        features = Features(
            {"tokens": Sequence(Value("string")), "labels": Sequence(ClassLabel(names=["negative", "positive"]))}
        )

        def invert_labels(x):
            return {"labels": [(1 - label) for label in x["labels"]]}

        with tempfile.TemporaryDirectory() as tmp_dir:
            dset = Dataset.from_dict({"tokens": [["foo"] * 5] * 10, "labels": [[1] * 5] * 10}, features=features)
            dset = self._to(in_memory, tmp_dir, dset)
            inverted_dset = dset.map(invert_labels, keep_in_memory=True)
            self.assertEqual(inverted_dset.features.type, features.type)
            self.assertDictEqual(inverted_dset.features, features)
            del dset, inverted_dset

    def test_keep_features_after_loading_from_cache(self, in_memory):
        features = Features(
            {"tokens": Sequence(Value("string")), "labels": Sequence(ClassLabel(names=["negative", "positive"]))}
        )

        def invert_labels(x):
            return {"labels": [(1 - label) for label in x["labels"]]}

        with tempfile.TemporaryDirectory() as tmp_dir:
            dset = Dataset.from_dict({"tokens": [["foo"] * 5] * 10, "labels": [[1] * 5] * 10}, features=features)
            dset = self._to(in_memory, tmp_dir, dset)
            tmp_file1 = os.path.join(tmp_dir, "test1.arrow")
            tmp_file2 = os.path.join(tmp_dir, "test2.arrow")
            inverted_dset = dset.map(invert_labels, cache_file_name=tmp_file1)
            inverted_dset = dset.map(invert_labels, cache_file_name=tmp_file2)
            self.assertGreater(len(inverted_dset.cache_files), 0)
            self.assertEqual(inverted_dset.features.type, features.type)
            self.assertDictEqual(inverted_dset.features, features)
            del dset, inverted_dset

    def test_keep_features_with_new_features(self, in_memory):
        features = Features(
            {"tokens": Sequence(Value("string")), "labels": Sequence(ClassLabel(names=["negative", "positive"]))}
        )

        def invert_labels(x):
            return {"labels": [(1 - label) for label in x["labels"]], "labels2": x["labels"]}

        expected_features = Features(
            {
                "tokens": Sequence(Value("string")),
                "labels": Sequence(ClassLabel(names=["negative", "positive"])),
                "labels2": Sequence(Value("int64")),
            }
        )

        with tempfile.TemporaryDirectory() as tmp_dir:
            dset = Dataset.from_dict({"tokens": [["foo"] * 5] * 10, "labels": [[1] * 5] * 10}, features=features)
            dset = self._to(in_memory, tmp_dir, dset)
            inverted_dset = dset.map(invert_labels)
            self.assertEqual(inverted_dset.features.type, expected_features.type)
            self.assertDictEqual(inverted_dset.features, expected_features)
            del dset, inverted_dset

    def test_select(self, in_memory):
        with tempfile.TemporaryDirectory() as tmp_dir:
            dset = self._create_dummy_dataset(in_memory, tmp_dir)
            # select every two example
            indices = list(range(0, len(dset), 2))
            tmp_file = os.path.join(tmp_dir, "test.arrow")
            fingerprint = dset._fingerprint
            dset_select_even = dset.select(indices, indices_cache_file_name=tmp_file)
            self.assertEqual(len(dset_select_even), 15)
            for row in dset_select_even:
                self.assertEqual(int(row["filename"][-1]) % 2, 0)
            self.assertDictEqual(dset.features, Features({"filename": Value("string")}))
            self.assertDictEqual(dset_select_even.features, Features({"filename": Value("string")}))
            self.assertNotEqual(dset_select_even._fingerprint, fingerprint)
            del dset, dset_select_even

        with tempfile.TemporaryDirectory() as tmp_dir:
            dset = self._create_dummy_dataset(in_memory, tmp_dir)
            bad_indices = list(range(5))
            bad_indices[3] = "foo"
            tmp_file = os.path.join(tmp_dir, "test.arrow")
            self.assertRaises(
                Exception,
                dset.select,
                indices=bad_indices,
                indices_cache_file_name=tmp_file,
                writer_batch_size=2,
            )
            self.assertFalse(os.path.exists(tmp_file))
            dset.set_format("numpy")
            dset_select_five = dset.select(
                range(5),
                indices_cache_file_name=tmp_file,
                writer_batch_size=2,
            )
            self.assertTrue(os.path.exists(tmp_file))
            self.assertEqual(len(dset_select_five), 5)
            self.assertEqual(dset_select_five.format["type"], "numpy")
            for i, row in enumerate(dset_select_five):
                self.assertEqual(int(row["filename"][-1]), i)
            self.assertDictEqual(dset.features, Features({"filename": Value("string")}))
            self.assertDictEqual(dset_select_five.features, Features({"filename": Value("string")}))
            del dset, dset_select_five

    def test_select_then_map(self, in_memory):
        with tempfile.TemporaryDirectory() as tmp_dir:
            dset = self._create_dummy_dataset(in_memory, tmp_dir)
            d1 = dset.select([0])
            d2 = dset.select([1])
            d1 = d1.map(lambda x: {"id": int(x["filename"].split("_")[-1])})
            d2 = d2.map(lambda x: {"id": int(x["filename"].split("_")[-1])})
            self.assertEqual(d1[0]["id"], 0)
            self.assertEqual(d2[0]["id"], 1)
            del dset, d1, d2

        with tempfile.TemporaryDirectory() as tmp_dir:
            dset = self._create_dummy_dataset(in_memory, tmp_dir)
            d1 = dset.select([0], indices_cache_file_name=os.path.join(tmp_dir, "i1.arrow"))
            d2 = dset.select([1], indices_cache_file_name=os.path.join(tmp_dir, "i2.arrow"))
            d1 = d1.map(lambda x: {"id": int(x["filename"].split("_")[-1])})
            d2 = d2.map(lambda x: {"id": int(x["filename"].split("_")[-1])})
            self.assertEqual(d1[0]["id"], 0)
            self.assertEqual(d2[0]["id"], 1)
            del dset, d1, d2

    def test_pickle_after_many_transforms_on_disk(self, in_memory):
        with tempfile.TemporaryDirectory() as tmp_dir:
            dset = self._create_dummy_dataset(in_memory, tmp_dir)
            self.assertEqual(len(dset.cache_files), 0 if in_memory else 1)
            dset.rename_column_("filename", "file")
            self.assertListEqual(dset.column_names, ["file"])
            dset = dset.select(range(5))
            self.assertEqual(len(dset), 5)
            dset = dset.map(lambda x: {"id": int(x["file"][-1])})
            self.assertListEqual(sorted(dset.column_names), ["file", "id"])
            dset.rename_column_("id", "number")
            self.assertListEqual(sorted(dset.column_names), ["file", "number"])
            dset = dset.select([1])
            self.assertEqual(dset[0]["file"], "my_name-train_1")
            self.assertEqual(dset[0]["number"], 1)

            self.assertEqual(dset._indices["indices"].to_pylist(), [1])
            if not in_memory:
                self.assertEqual(
                    dset._data.replays,
                    [("rename_columns", (["file", "number"],), {})],
                )
            if not in_memory:
                dset._data.table = Unpicklable()  # check that we don't pickle the entire table

            pickled = pickle.dumps(dset)
            loaded = pickle.loads(pickled)
            self.assertEqual(loaded[0]["file"], "my_name-train_1")
            self.assertEqual(loaded[0]["number"], 1)
            del dset, loaded

    def test_shuffle(self, in_memory):
        with tempfile.TemporaryDirectory() as tmp_dir:
            dset = self._create_dummy_dataset(in_memory, tmp_dir)
            tmp_file = os.path.join(tmp_dir, "test.arrow")
            fingerprint = dset._fingerprint
            dset_shuffled = dset.shuffle(seed=1234, indices_cache_file_name=tmp_file)
            self.assertEqual(len(dset_shuffled), 30)
            self.assertEqual(dset_shuffled[0]["filename"], "my_name-train_28")
            self.assertEqual(dset_shuffled[2]["filename"], "my_name-train_10")
            self.assertDictEqual(dset.features, Features({"filename": Value("string")}))
            self.assertDictEqual(dset_shuffled.features, Features({"filename": Value("string")}))
            self.assertNotEqual(dset_shuffled._fingerprint, fingerprint)

            # Reproducibility
            tmp_file = os.path.join(tmp_dir, "test_2.arrow")
            dset_shuffled_2 = dset.shuffle(seed=1234, indices_cache_file_name=tmp_file)
            self.assertListEqual(dset_shuffled["filename"], dset_shuffled_2["filename"])

            # Compatible with temp_seed
            with temp_seed(42):
                d1 = dset.shuffle()
            with temp_seed(42):
                d2 = dset.shuffle()
                d3 = dset.shuffle()
            self.assertListEqual(d1["filename"], d2["filename"])
            self.assertEqual(d1._fingerprint, d2._fingerprint)
            self.assertNotEqual(d3["filename"], d2["filename"])
            self.assertNotEqual(d3._fingerprint, d2._fingerprint)
            del dset, dset_shuffled, dset_shuffled_2, d1, d2, d3

    def test_sort(self, in_memory):
        with tempfile.TemporaryDirectory() as tmp_dir:
            dset = self._create_dummy_dataset(in_memory, tmp_dir)
            # Keep only 10 examples
            tmp_file = os.path.join(tmp_dir, "test.arrow")
            dset = dset.select(range(10), indices_cache_file_name=tmp_file)
            tmp_file = os.path.join(tmp_dir, "test_2.arrow")
            dset = dset.shuffle(seed=1234, indices_cache_file_name=tmp_file)
            self.assertEqual(len(dset), 10)
            self.assertEqual(dset[0]["filename"], "my_name-train_8")
            self.assertEqual(dset[1]["filename"], "my_name-train_9")
            # Sort
            tmp_file = os.path.join(tmp_dir, "test_3.arrow")
            fingerprint = dset._fingerprint
            dset_sorted = dset.sort("filename", indices_cache_file_name=tmp_file)
            for i, row in enumerate(dset_sorted):
                self.assertEqual(int(row["filename"][-1]), i)
            self.assertDictEqual(dset.features, Features({"filename": Value("string")}))
            self.assertDictEqual(dset_sorted.features, Features({"filename": Value("string")}))
            self.assertNotEqual(dset_sorted._fingerprint, fingerprint)
            # Sort reversed
            tmp_file = os.path.join(tmp_dir, "test_4.arrow")
            fingerprint = dset._fingerprint
            dset_sorted = dset.sort("filename", indices_cache_file_name=tmp_file, reverse=True)
            for i, row in enumerate(dset_sorted):
                self.assertEqual(int(row["filename"][-1]), len(dset_sorted) - 1 - i)
            self.assertDictEqual(dset.features, Features({"filename": Value("string")}))
            self.assertDictEqual(dset_sorted.features, Features({"filename": Value("string")}))
            self.assertNotEqual(dset_sorted._fingerprint, fingerprint)
            # formatted
            dset.set_format("numpy")
            dset_sorted_formatted = dset.sort("filename")
            self.assertEqual(dset_sorted_formatted.format["type"], "numpy")
            del dset, dset_sorted, dset_sorted_formatted

    @require_tf
    def test_export(self, in_memory):
        with tempfile.TemporaryDirectory() as tmp_dir:
            dset = self._create_dummy_dataset(in_memory, tmp_dir)
            # Export the data
            tfrecord_path = os.path.join(tmp_dir, "test.tfrecord")
            formatted_dset = dset.map(
                lambda ex, i: {
                    "id": i,
                    "question": f"Question {i}",
                    "answers": {"text": [f"Answer {i}-0", f"Answer {i}-1"], "answer_start": [0, 1]},
                },
                with_indices=True,
                remove_columns=["filename"],
            )
            formatted_dset.flatten_()
            formatted_dset.set_format("numpy")
            formatted_dset.export(filename=tfrecord_path, format="tfrecord")

            # Import the data
            import tensorflow as tf

            tf_dset = tf.data.TFRecordDataset([tfrecord_path])
            feature_description = {
                "id": tf.io.FixedLenFeature([], tf.int64),
                "question": tf.io.FixedLenFeature([], tf.string),
                "answers.text": tf.io.VarLenFeature(tf.string),
                "answers.answer_start": tf.io.VarLenFeature(tf.int64),
            }
            tf_parsed_dset = tf_dset.map(
                lambda example_proto: tf.io.parse_single_example(example_proto, feature_description)
            )
            # Test that keys match original dataset
            for i, ex in enumerate(tf_parsed_dset):
                self.assertEqual(ex.keys(), formatted_dset[i].keys())
            # Test for equal number of elements
            self.assertEqual(i, len(formatted_dset) - 1)
            del dset, formatted_dset

    def test_to_csv(self, in_memory):
        with tempfile.TemporaryDirectory() as tmp_dir:
            # File path argument
            dset = self._create_dummy_dataset(in_memory, tmp_dir, multiple_columns=True)
            file_path = os.path.join(tmp_dir, "test_path.csv")
            bytes_written = dset.to_csv(path_or_buf=file_path)

            self.assertTrue(os.path.isfile(file_path))
            self.assertEqual(bytes_written, os.path.getsize(file_path))
            csv_dset = pd.read_csv(file_path, header=0, index_col=0)

            self.assertEqual(csv_dset.shape, dset.shape)
            self.assertListEqual(list(csv_dset.columns), list(dset.column_names))
            del dset

            # File buffer argument
            dset = self._create_dummy_dataset(in_memory, tmp_dir, multiple_columns=True)
            file_path = os.path.join(tmp_dir, "test_buffer.csv")
            with open(file_path, "wb+") as buffer:
                bytes_written = dset.to_csv(path_or_buf=buffer)

            self.assertTrue(os.path.isfile(file_path))
            self.assertEqual(bytes_written, os.path.getsize(file_path))
            csv_dset = pd.read_csv(file_path, header=0, index_col=0)

            self.assertEqual(csv_dset.shape, dset.shape)
            self.assertListEqual(list(csv_dset.columns), list(dset.column_names))
            del dset

            # After a select/shuffle transform
            dset = self._create_dummy_dataset(in_memory, tmp_dir, multiple_columns=True)
            dset = dset.select(range(0, len(dset), 2)).shuffle()
            file_path = os.path.join(tmp_dir, "test_path.csv")
            bytes_written = dset.to_csv(path_or_buf=file_path)

            self.assertTrue(os.path.isfile(file_path))
            self.assertEqual(bytes_written, os.path.getsize(file_path))
            csv_dset = pd.read_csv(file_path, header=0, index_col=0)

            self.assertEqual(csv_dset.shape, dset.shape)
            self.assertListEqual(list(csv_dset.columns), list(dset.column_names))
            del dset

            # With array features
            dset = self._create_dummy_dataset(in_memory, tmp_dir, multiple_columns=True, array_features=True)
            file_path = os.path.join(tmp_dir, "test_path.csv")
            bytes_written = dset.to_csv(path_or_buf=file_path)

            self.assertTrue(os.path.isfile(file_path))
            self.assertEqual(bytes_written, os.path.getsize(file_path))
            csv_dset = pd.read_csv(file_path, header=0, index_col=0)

            self.assertEqual(csv_dset.shape, dset.shape)
            self.assertListEqual(list(csv_dset.columns), list(dset.column_names))

            del dset

    def test_to_dict(self, in_memory):
        with tempfile.TemporaryDirectory() as tmp_dir:
            # Batched
            dset = self._create_dummy_dataset(in_memory, tmp_dir, multiple_columns=True)
            bacth_size = dset.num_rows - 1
            to_dict_generator = dset.to_dict(batched=True, batch_size=bacth_size)

            for batch in to_dict_generator:
                self.assertIsInstance(batch, dict)
                self.assertListEqual(sorted(batch.keys()), sorted(dset.column_names))
                for col_name in dset.column_names:
                    self.assertIsInstance(batch[col_name], list)
                    self.assertLessEqual(len(batch[col_name]), bacth_size)

            # Full
            dset_to_dict = dset.to_dict()
            self.assertIsInstance(dset_to_dict, dict)
            self.assertListEqual(sorted(dset_to_dict.keys()), sorted(dset.column_names))

            for col_name in dset.column_names:
                self.assertLessEqual(len(dset_to_dict[col_name]), len(dset))

            # With index mapping
            dset = dset.select([1, 0, 3])
            dset_to_dict = dset.to_dict()
            self.assertIsInstance(dset_to_dict, dict)
            self.assertEqual(len(dset_to_dict), 3)
            self.assertListEqual(sorted(dset_to_dict.keys()), sorted(dset.column_names))

            for col_name in dset.column_names:
                self.assertIsInstance(dset_to_dict[col_name], list)
                self.assertEqual(len(dset_to_dict[col_name]), len(dset))

            del dset

    def test_to_pandas(self, in_memory):
        with tempfile.TemporaryDirectory() as tmp_dir:
            # Batched
            dset = self._create_dummy_dataset(in_memory, tmp_dir, multiple_columns=True)
            bacth_size = dset.num_rows - 1
            to_pandas_generator = dset.to_pandas(batched=True, batch_size=bacth_size)

            for batch in to_pandas_generator:
                self.assertIsInstance(batch, pd.DataFrame)
                self.assertListEqual(sorted(batch.columns), sorted(dset.column_names))
                for col_name in dset.column_names:
                    self.assertLessEqual(len(batch[col_name]), bacth_size)

            # Full
            dset_to_pandas = dset.to_pandas()
            self.assertIsInstance(dset_to_pandas, pd.DataFrame)
            self.assertListEqual(sorted(dset_to_pandas.columns), sorted(dset.column_names))
            for col_name in dset.column_names:
                self.assertEqual(len(dset_to_pandas[col_name]), len(dset))

            # With index mapping
            dset = dset.select([1, 0, 3])
            dset_to_pandas = dset.to_pandas()
            self.assertIsInstance(dset_to_pandas, pd.DataFrame)
            self.assertEqual(len(dset_to_pandas), 3)
            self.assertListEqual(sorted(dset_to_pandas.columns), sorted(dset.column_names))

            for col_name in dset.column_names:
                self.assertEqual(len(dset_to_pandas[col_name]), dset.num_rows)

            del dset

    def test_train_test_split(self, in_memory):
        with tempfile.TemporaryDirectory() as tmp_dir:
            dset = self._create_dummy_dataset(in_memory, tmp_dir)
            fingerprint = dset._fingerprint
            dset_dict = dset.train_test_split(test_size=10, shuffle=False)
            self.assertListEqual(list(dset_dict.keys()), ["train", "test"])
            dset_train = dset_dict["train"]
            dset_test = dset_dict["test"]

            self.assertEqual(len(dset_train), 20)
            self.assertEqual(len(dset_test), 10)
            self.assertEqual(dset_train[0]["filename"], "my_name-train_0")
            self.assertEqual(dset_train[-1]["filename"], "my_name-train_19")
            self.assertEqual(dset_test[0]["filename"], "my_name-train_20")
            self.assertEqual(dset_test[-1]["filename"], "my_name-train_29")
            self.assertDictEqual(dset.features, Features({"filename": Value("string")}))
            self.assertDictEqual(dset_train.features, Features({"filename": Value("string")}))
            self.assertDictEqual(dset_test.features, Features({"filename": Value("string")}))
            self.assertNotEqual(dset_train._fingerprint, fingerprint)
            self.assertNotEqual(dset_test._fingerprint, fingerprint)
            self.assertNotEqual(dset_train._fingerprint, dset_test._fingerprint)

            dset_dict = dset.train_test_split(test_size=0.5, shuffle=False)
            self.assertListEqual(list(dset_dict.keys()), ["train", "test"])
            dset_train = dset_dict["train"]
            dset_test = dset_dict["test"]

            self.assertEqual(len(dset_train), 15)
            self.assertEqual(len(dset_test), 15)
            self.assertEqual(dset_train[0]["filename"], "my_name-train_0")
            self.assertEqual(dset_train[-1]["filename"], "my_name-train_14")
            self.assertEqual(dset_test[0]["filename"], "my_name-train_15")
            self.assertEqual(dset_test[-1]["filename"], "my_name-train_29")
            self.assertDictEqual(dset.features, Features({"filename": Value("string")}))
            self.assertDictEqual(dset_train.features, Features({"filename": Value("string")}))
            self.assertDictEqual(dset_test.features, Features({"filename": Value("string")}))

            dset_dict = dset.train_test_split(train_size=10, shuffle=False)
            self.assertListEqual(list(dset_dict.keys()), ["train", "test"])
            dset_train = dset_dict["train"]
            dset_test = dset_dict["test"]

            self.assertEqual(len(dset_train), 10)
            self.assertEqual(len(dset_test), 20)
            self.assertEqual(dset_train[0]["filename"], "my_name-train_0")
            self.assertEqual(dset_train[-1]["filename"], "my_name-train_9")
            self.assertEqual(dset_test[0]["filename"], "my_name-train_10")
            self.assertEqual(dset_test[-1]["filename"], "my_name-train_29")
            self.assertDictEqual(dset.features, Features({"filename": Value("string")}))
            self.assertDictEqual(dset_train.features, Features({"filename": Value("string")}))
            self.assertDictEqual(dset_test.features, Features({"filename": Value("string")}))

            dset.set_format("numpy")
            dset_dict = dset.train_test_split(train_size=10, seed=42)
            self.assertListEqual(list(dset_dict.keys()), ["train", "test"])
            dset_train = dset_dict["train"]
            dset_test = dset_dict["test"]

            self.assertEqual(len(dset_train), 10)
            self.assertEqual(len(dset_test), 20)
            self.assertEqual(dset_train.format["type"], "numpy")
            self.assertEqual(dset_test.format["type"], "numpy")
            self.assertNotEqual(dset_train[0]["filename"].item(), "my_name-train_0")
            self.assertNotEqual(dset_train[-1]["filename"].item(), "my_name-train_9")
            self.assertNotEqual(dset_test[0]["filename"].item(), "my_name-train_10")
            self.assertNotEqual(dset_test[-1]["filename"].item(), "my_name-train_29")
            self.assertDictEqual(dset.features, Features({"filename": Value("string")}))
            self.assertDictEqual(dset_train.features, Features({"filename": Value("string")}))
            self.assertDictEqual(dset_test.features, Features({"filename": Value("string")}))
            del dset, dset_test, dset_train, dset_dict

    def test_shard(self, in_memory):
        with tempfile.TemporaryDirectory() as tmp_dir:
            dset = self._create_dummy_dataset(in_memory, tmp_dir)
            tmp_file = os.path.join(tmp_dir, "test.arrow")
            dset = dset.select(range(10), indices_cache_file_name=tmp_file)
            self.assertEqual(len(dset), 10)
            # Shard
            tmp_file_1 = os.path.join(tmp_dir, "test_1.arrow")
            fingerprint = dset._fingerprint
            dset_sharded = dset.shard(num_shards=8, index=1, indices_cache_file_name=tmp_file_1)
            self.assertEqual(2, len(dset_sharded))
            self.assertEqual(["my_name-train_1", "my_name-train_9"], dset_sharded["filename"])
            self.assertDictEqual(dset.features, Features({"filename": Value("string")}))
            self.assertDictEqual(dset_sharded.features, Features({"filename": Value("string")}))
            self.assertNotEqual(dset_sharded._fingerprint, fingerprint)
            # Shard contiguous
            tmp_file_2 = os.path.join(tmp_dir, "test_2.arrow")
            dset_sharded_contiguous = dset.shard(
                num_shards=3, index=0, contiguous=True, indices_cache_file_name=tmp_file_2
            )
            self.assertEqual([f"my_name-train_{i}" for i in (0, 1, 2, 3)], dset_sharded_contiguous["filename"])
            self.assertDictEqual(dset.features, Features({"filename": Value("string")}))
            self.assertDictEqual(dset_sharded_contiguous.features, Features({"filename": Value("string")}))
            # Test lengths of sharded contiguous
            self.assertEqual(
                [4, 3, 3],
                [
                    len(dset.shard(3, index=i, contiguous=True, indices_cache_file_name=tmp_file_2 + str(i)))
                    for i in range(3)
                ],
            )
            # formatted
            dset.set_format("numpy")
            dset_sharded_formatted = dset.shard(num_shards=3, index=0)
            self.assertEqual(dset_sharded_formatted.format["type"], "numpy")
            del dset, dset_sharded, dset_sharded_contiguous, dset_sharded_formatted

    def test_flatten_indices(self, in_memory):
        with tempfile.TemporaryDirectory() as tmp_dir:
            dset = self._create_dummy_dataset(in_memory, tmp_dir)
            self.assertEqual(dset._indices, None)

            tmp_file = os.path.join(tmp_dir, "test.arrow")
            dset = dset.select(range(10), indices_cache_file_name=tmp_file)
            self.assertEqual(len(dset), 10)

            self.assertNotEqual(dset._indices, None)

            # Test unique fail
            with self.assertRaises(ValueError):
                dset.unique(dset.column_names[0])

            tmp_file_2 = os.path.join(tmp_dir, "test_2.arrow")
            fingerprint = dset._fingerprint
            dset.set_format("numpy")
            dset = dset.flatten_indices(cache_file_name=tmp_file_2)

            self.assertEqual(len(dset), 10)
            self.assertEqual(dset._indices, None)
            self.assertNotEqual(dset._fingerprint, fingerprint)
            self.assertEqual(dset.format["type"], "numpy")
            # Test unique works
            dset.unique(dset.column_names[0])
            del dset

    @require_tf
    @require_torch
    def test_format_vectors(self, in_memory):
        import numpy as np
        import tensorflow as tf
        import torch

        with tempfile.TemporaryDirectory() as tmp_dir:
            dset = self._create_dummy_dataset(in_memory, tmp_dir)
            dset = dset.map(lambda ex, i: {"vec": np.ones(3) * i}, with_indices=True)
            columns = dset.column_names

            self.assertIsNotNone(dset[0])
            self.assertIsNotNone(dset[:2])
            for col in columns:
                self.assertIsInstance(dset[0][col], (str, list))
                self.assertIsInstance(dset[:2][col], list)
            self.assertDictEqual(
                dset.features, Features({"filename": Value("string"), "vec": Sequence(Value("float64"))})
            )

            dset.set_format("tensorflow")
            self.assertIsNotNone(dset[0])
            self.assertIsNotNone(dset[:2])
            for col in columns:
                self.assertIsInstance(dset[0][col], (tf.Tensor, tf.RaggedTensor))
                self.assertIsInstance(dset[:2][col], (tf.Tensor, tf.RaggedTensor))
                self.assertIsInstance(dset[col], (tf.Tensor, tf.RaggedTensor))
            self.assertEqual(tuple(dset[:2]["vec"].shape), (2, None))
            self.assertEqual(tuple(dset["vec"][:2].shape), (2, None))

            dset.set_format("numpy")
            self.assertIsNotNone(dset[0])
            self.assertIsNotNone(dset[:2])
            self.assertIsInstance(dset[0]["filename"], np.str_)
            self.assertIsInstance(dset[:2]["filename"], np.ndarray)
            self.assertIsInstance(dset["filename"], np.ndarray)
            self.assertIsInstance(dset[0]["vec"], np.ndarray)
            self.assertIsInstance(dset[:2]["vec"], np.ndarray)
            self.assertIsInstance(dset["vec"], np.ndarray)
            self.assertEqual(dset[:2]["vec"].shape, (2, 3))
            self.assertEqual(dset["vec"][:2].shape, (2, 3))

            dset.set_format("torch", columns=["vec"])
            self.assertIsNotNone(dset[0])
            self.assertIsNotNone(dset[:2])
            # torch.Tensor is only for numerical columns
            self.assertIsInstance(dset[0]["vec"], torch.Tensor)
            self.assertIsInstance(dset[:2]["vec"], torch.Tensor)
            self.assertIsInstance(dset["vec"][:2], torch.Tensor)
            self.assertEqual(dset[:2]["vec"].shape, (2, 3))
            self.assertEqual(dset["vec"][:2].shape, (2, 3))
            del dset

    @require_tf
    @require_torch
    def test_format_ragged_vectors(self, in_memory):
        import numpy as np
        import tensorflow as tf
        import torch

        with tempfile.TemporaryDirectory() as tmp_dir:
            dset = self._create_dummy_dataset(in_memory, tmp_dir)
            dset = dset.map(lambda ex, i: {"vec": np.ones(3 + i) * i}, with_indices=True)
            columns = dset.column_names

            self.assertIsNotNone(dset[0])
            self.assertIsNotNone(dset[:2])
            for col in columns:
                self.assertIsInstance(dset[0][col], (str, list))
                self.assertIsInstance(dset[:2][col], list)
            self.assertDictEqual(
                dset.features, Features({"filename": Value("string"), "vec": Sequence(Value("float64"))})
            )

            dset.set_format("tensorflow")
            self.assertIsNotNone(dset[0])
            self.assertIsNotNone(dset[:2])
            for col in columns:
                self.assertIsInstance(dset[0][col], (tf.Tensor, tf.RaggedTensor))
                self.assertIsInstance(dset[:2][col], (tf.Tensor, tf.RaggedTensor))
                self.assertIsInstance(dset[col], (tf.Tensor, tf.RaggedTensor))
            # dim is None for ragged vectors in tensorflow
            self.assertListEqual(dset[:2]["vec"].shape.as_list(), [2, None])
            self.assertListEqual(dset["vec"][:2].shape.as_list(), [2, None])

            dset.set_format("numpy")
            self.assertIsNotNone(dset[0])
            self.assertIsNotNone(dset[:2])
            self.assertIsInstance(dset[0]["filename"], np.str_)
            self.assertIsInstance(dset[:2]["filename"], np.ndarray)
            self.assertIsInstance(dset["filename"], np.ndarray)
            self.assertIsInstance(dset[0]["vec"], np.ndarray)
            self.assertIsInstance(dset[:2]["vec"], np.ndarray)
            self.assertIsInstance(dset["vec"], np.ndarray)
            # array is flat for ragged vectors in numpy
            self.assertEqual(dset[:2]["vec"].shape, (2,))
            self.assertEqual(dset["vec"][:2].shape, (2,))

            dset.set_format("torch", columns=["vec"])
            self.assertIsNotNone(dset[0])
            self.assertIsNotNone(dset[:2])
            # torch.Tensor is only for numerical columns
            self.assertIsInstance(dset[0]["vec"], torch.Tensor)
            self.assertIsInstance(dset[:2]["vec"][0], torch.Tensor)
            self.assertIsInstance(dset["vec"][0], torch.Tensor)
            # pytorch doesn't support ragged tensors, so we should have lists
            self.assertIsInstance(dset[:2]["vec"], list)
            self.assertIsInstance(dset["vec"][:2], list)
            del dset

    @require_tf
    @require_torch
    def test_format_nested(self, in_memory):
        import numpy as np
        import tensorflow as tf
        import torch

        with tempfile.TemporaryDirectory() as tmp_dir:
            dset = self._create_dummy_dataset(in_memory, tmp_dir)
            dset = dset.map(lambda ex: {"nested": [{"foo": np.ones(3)}] * len(ex["filename"])}, batched=True)
            self.assertDictEqual(
                dset.features, Features({"filename": Value("string"), "nested": {"foo": Sequence(Value("float64"))}})
            )

            dset.set_format("tensorflow")
            self.assertIsNotNone(dset[0])
            self.assertIsInstance(dset[0]["nested"]["foo"], (tf.Tensor, tf.RaggedTensor))
            self.assertIsNotNone(dset[:2])
            self.assertIsInstance(dset[:2]["nested"][0]["foo"], (tf.Tensor, tf.RaggedTensor))
            self.assertIsInstance(dset["nested"][0]["foo"], (tf.Tensor, tf.RaggedTensor))

            dset.set_format("numpy")
            self.assertIsNotNone(dset[0])
            self.assertIsInstance(dset[0]["nested"]["foo"], np.ndarray)
            self.assertIsNotNone(dset[:2])
            self.assertIsInstance(dset[:2]["nested"][0]["foo"], np.ndarray)
            self.assertIsInstance(dset["nested"][0]["foo"], np.ndarray)

            dset.set_format("torch", columns="nested")
            self.assertIsNotNone(dset[0])
            self.assertIsInstance(dset[0]["nested"]["foo"], torch.Tensor)
            self.assertIsNotNone(dset[:2])
            self.assertIsInstance(dset[:2]["nested"][0]["foo"], torch.Tensor)
            self.assertIsInstance(dset["nested"][0]["foo"], torch.Tensor)
            del dset

    def test_format_pandas(self, in_memory):
        with tempfile.TemporaryDirectory() as tmp_dir:
            dset = self._create_dummy_dataset(in_memory, tmp_dir, multiple_columns=True)
            import pandas as pd

            dset.set_format("pandas")
            self.assertIsInstance(dset[0], pd.DataFrame)
            self.assertIsInstance(dset[:2], pd.DataFrame)
            self.assertIsInstance(dset["col_1"], pd.Series)
            del dset

    def test_transmit_format_single(self, in_memory):
        @transmit_format
        def my_single_transform(self, return_factory, *args, **kwargs):
            return return_factory()

        with tempfile.TemporaryDirectory() as tmp_dir:
            return_factory = partial(
                self._create_dummy_dataset, in_memory=in_memory, tmp_dir=tmp_dir, multiple_columns=True
            )
            dset = return_factory()
            dset.set_format("numpy", columns=["col_1"])
            prev_format = dset.format
            transformed_dset = my_single_transform(dset, return_factory)
            self.assertDictEqual(transformed_dset.format, prev_format)

            del dset, transformed_dset

    def test_transmit_format_dict(self, in_memory):
        @transmit_format
        def my_split_transform(self, return_factory, *args, **kwargs):
            return DatasetDict({"train": return_factory()})

        with tempfile.TemporaryDirectory() as tmp_dir:
            return_factory = partial(
                self._create_dummy_dataset, in_memory=in_memory, tmp_dir=tmp_dir, multiple_columns=True
            )
            dset = return_factory()
            dset.set_format("numpy", columns=["col_1"])
            prev_format = dset.format
            transformed_dset = my_split_transform(dset, return_factory)["train"]
            self.assertDictEqual(transformed_dset.format, prev_format)

            del dset, transformed_dset

    def test_with_format(self, in_memory):
        with tempfile.TemporaryDirectory() as tmp_dir:
            dset = self._create_dummy_dataset(in_memory, tmp_dir, multiple_columns=True)
            dset2 = dset.with_format("numpy", columns=["col_1"])
            dset.set_format("numpy", columns=["col_1"])
            self.assertDictEqual(dset.format, dset2.format)
            self.assertEqual(dset._fingerprint, dset2._fingerprint)
            # dset.reset_format()
            # self.assertNotEqual(dset.format, dset2.format)
            # self.assertNotEqual(dset._fingerprint, dset2._fingerprint)
            del dset, dset2

    def test_with_transform(self, in_memory):
        with tempfile.TemporaryDirectory() as tmp_dir:
            dset = self._create_dummy_dataset(in_memory, tmp_dir, multiple_columns=True)
            transform = lambda x: {"foo": x["col_1"]}  # noqa: E731
            dset2 = dset.with_transform(transform, columns=["col_1"])
            dset.set_transform(transform, columns=["col_1"])
            self.assertDictEqual(dset.format, dset2.format)
            self.assertEqual(dset._fingerprint, dset2._fingerprint)
            dset.reset_format()
            self.assertNotEqual(dset.format, dset2.format)
            self.assertNotEqual(dset._fingerprint, dset2._fingerprint)
            del dset, dset2


class MiscellaneousDatasetTest(TestCase):
    def test_from_pandas(self):
        data = {"col_1": [3, 2, 1, 0], "col_2": ["a", "b", "c", "d"]}
        df = pd.DataFrame.from_dict(data)
        dset = Dataset.from_pandas(df)
        self.assertListEqual(dset["col_1"], data["col_1"])
        self.assertListEqual(dset["col_2"], data["col_2"])
        self.assertListEqual(list(dset.features.keys()), ["col_1", "col_2"])
        self.assertDictEqual(dset.features, Features({"col_1": Value("int64"), "col_2": Value("string")}))

        features = Features({"col_1": Value("int64"), "col_2": Value("string")})
        dset = Dataset.from_pandas(df, features=features)
        self.assertListEqual(dset["col_1"], data["col_1"])
        self.assertListEqual(dset["col_2"], data["col_2"])
        self.assertListEqual(list(dset.features.keys()), ["col_1", "col_2"])
        self.assertDictEqual(dset.features, Features({"col_1": Value("int64"), "col_2": Value("string")}))

        features = Features({"col_1": Value("int64"), "col_2": Value("string")})
        dset = Dataset.from_pandas(df, features=features, info=DatasetInfo(features=features))
        self.assertListEqual(dset["col_1"], data["col_1"])
        self.assertListEqual(dset["col_2"], data["col_2"])
        self.assertListEqual(list(dset.features.keys()), ["col_1", "col_2"])
        self.assertDictEqual(dset.features, Features({"col_1": Value("int64"), "col_2": Value("string")}))

        features = Features({"col_1": Value("string"), "col_2": Value("string")})
        self.assertRaises(pa.ArrowTypeError, Dataset.from_pandas, df, features=features)

    def test_from_dict(self):
        data = {"col_1": [3, 2, 1, 0], "col_2": ["a", "b", "c", "d"]}
        dset = Dataset.from_dict(data)
        self.assertListEqual(dset["col_1"], data["col_1"])
        self.assertListEqual(dset["col_2"], data["col_2"])
        self.assertListEqual(list(dset.features.keys()), ["col_1", "col_2"])
        self.assertDictEqual(dset.features, Features({"col_1": Value("int64"), "col_2": Value("string")}))

        features = Features({"col_1": Value("int64"), "col_2": Value("string")})
        dset = Dataset.from_dict(data, features=features)
        self.assertListEqual(dset["col_1"], data["col_1"])
        self.assertListEqual(dset["col_2"], data["col_2"])
        self.assertListEqual(list(dset.features.keys()), ["col_1", "col_2"])
        self.assertDictEqual(dset.features, Features({"col_1": Value("int64"), "col_2": Value("string")}))

        features = Features({"col_1": Value("int64"), "col_2": Value("string")})
        dset = Dataset.from_dict(data, features=features, info=DatasetInfo(features=features))
        self.assertListEqual(dset["col_1"], data["col_1"])
        self.assertListEqual(dset["col_2"], data["col_2"])
        self.assertListEqual(list(dset.features.keys()), ["col_1", "col_2"])
        self.assertDictEqual(dset.features, Features({"col_1": Value("int64"), "col_2": Value("string")}))

        features = Features({"col_1": Value("string"), "col_2": Value("string")})
        self.assertRaises(pa.ArrowTypeError, Dataset.from_dict, data, features=features)

    def test_concatenate_mixed_memory_and_disk(self):
        data1, data2, data3 = {"id": [0, 1, 2]}, {"id": [3, 4, 5]}, {"id": [6, 7]}
        info1 = DatasetInfo(description="Dataset1")
        info2 = DatasetInfo(description="Dataset2")
        with tempfile.TemporaryDirectory() as tmp_dir:
            dset1, dset2, dset3 = (
                Dataset.from_dict(data1, info=info1).map(cache_file_name=os.path.join(tmp_dir, "d1.arrow")),
                Dataset.from_dict(data2, info=info2).map(cache_file_name=os.path.join(tmp_dir, "d2.arrow")),
                Dataset.from_dict(data3),
            )
            concatenated_dset = concatenate_datasets([dset1, dset2, dset3])
            self.assertEqual(len(concatenated_dset), len(dset1) + len(dset2) + len(dset3))
            self.assertListEqual(concatenated_dset["id"], dset1["id"] + dset2["id"] + dset3["id"])
            del dset1, dset2, dset3, concatenated_dset

    @require_transformers
    def test_set_format_encode(self):
        from transformers import BertTokenizer

        dset = Dataset.from_dict({"text": ["hello there", "foo"]})
        tokenizer = BertTokenizer.from_pretrained("bert-base-uncased")

        def encode(batch):
            return tokenizer(batch["text"], padding="longest", return_tensors="np")

        dset.set_transform(transform=encode)
        self.assertEqual(str(dset[:2]), str(encode({"text": ["hello there", "foo"]})))


@pytest.mark.parametrize("keep_in_memory", [False, True])
@pytest.mark.parametrize(
    "features",
    [
        None,
        {"col_1": "string", "col_2": "int64", "col_3": "float64"},
        {"col_1": "string", "col_2": "string", "col_3": "string"},
        {"col_1": "int32", "col_2": "int32", "col_3": "int32"},
        {"col_1": "float32", "col_2": "float32", "col_3": "float32"},
    ],
)
@pytest.mark.parametrize("split", [None, NamedSplit("train"), "train", "test"])
@pytest.mark.parametrize("path_type", [str, list])
def test_dataset_from_csv(path_type, split, features, keep_in_memory, csv_path, tmp_path):
    if issubclass(path_type, str):
        path = csv_path
    elif issubclass(path_type, list):
        path = [csv_path]
    cache_dir = tmp_path / "cache"
    expected_split = str(split) if split else "train"
    # CSV file loses col_1 string dtype information: default now is "int64" instead of "string"
    default_expected_features = {"col_1": "int64", "col_2": "int64", "col_3": "float64"}
    expected_features = features.copy() if features else default_expected_features
    features = Features({feature: Value(dtype) for feature, dtype in features.items()}) if features else None
    with assert_arrow_memory_increases() if keep_in_memory else assert_arrow_memory_doesnt_increase():
        dataset = Dataset.from_csv(
            path, split=split, features=features, cache_dir=cache_dir, keep_in_memory=keep_in_memory
        )
    assert isinstance(dataset, Dataset)
    assert dataset.num_rows == 4
    assert dataset.num_columns == 3
    assert dataset.column_names == ["col_1", "col_2", "col_3"]
    assert dataset.split == expected_split
    for feature, expected_dtype in expected_features.items():
        assert dataset.features[feature].dtype == expected_dtype


@pytest.mark.parametrize("in_memory", [False, True])
def test_dataset_from_file(in_memory, dataset, arrow_file):
    filename = arrow_file
    with assert_arrow_memory_increases() if in_memory else assert_arrow_memory_doesnt_increase():
        dataset_from_file = Dataset.from_file(filename, in_memory=in_memory)
    assert dataset_from_file.features.type == dataset.features.type
    assert dataset_from_file.features == dataset.features
    assert dataset_from_file.cache_files == ([filename] if not in_memory else [])


@pytest.mark.parametrize("keep_in_memory", [False, True])
@pytest.mark.parametrize(
    "features",
    [
        None,
        {"col_1": "string", "col_2": "int64", "col_3": "float64"},
        {"col_1": "string", "col_2": "string", "col_3": "string"},
        {"col_1": "int32", "col_2": "int32", "col_3": "int32"},
        {"col_1": "float32", "col_2": "float32", "col_3": "float32"},
    ],
)
@pytest.mark.parametrize("split", [None, NamedSplit("train"), "train", "test"])
@pytest.mark.parametrize("path_type", [str, list])
def test_dataset_from_json(
    path_type,
    split,
    features,
    keep_in_memory,
    jsonl_path,
    tmp_path,
):
    file_path = jsonl_path
    field = None
    if issubclass(path_type, str):
        path = file_path
    elif issubclass(path_type, list):
        path = [file_path]
    cache_dir = tmp_path / "cache"
    expected_split = str(split) if split else "train"
    default_expected_features = {"col_1": "string", "col_2": "int64", "col_3": "float64"}
    expected_features = features.copy() if features else default_expected_features
    features = Features({feature: Value(dtype) for feature, dtype in features.items()}) if features else None
    with assert_arrow_memory_increases() if keep_in_memory else assert_arrow_memory_doesnt_increase():
        dataset = Dataset.from_json(
            path, split=split, features=features, cache_dir=cache_dir, keep_in_memory=keep_in_memory, field=field
        )
    assert isinstance(dataset, Dataset)
    assert dataset.num_rows == 4
    assert dataset.num_columns == 3
    assert dataset.column_names == ["col_1", "col_2", "col_3"]
    assert dataset.split == expected_split
    for feature, expected_dtype in expected_features.items():
        assert dataset.features[feature].dtype == expected_dtype


@pytest.mark.parametrize("keep_in_memory", [False, True])
@pytest.mark.parametrize(
    "features",
    [
        None,
        {"text": "string"},
        {"text": "int32"},
        {"text": "float32"},
    ],
)
@pytest.mark.parametrize("split", [None, NamedSplit("train"), "train", "test"])
@pytest.mark.parametrize("path_type", [str, list])
def test_dataset_from_text(path_type, split, features, keep_in_memory, text_path, tmp_path):
    if issubclass(path_type, str):
        path = text_path
    elif issubclass(path_type, list):
        path = [text_path]
    cache_dir = tmp_path / "cache"

    expected_split = str(split) if split else "train"

    default_expected_features = {"text": "string"}
    expected_features = features.copy() if features else default_expected_features
    features = Features({feature: Value(dtype) for feature, dtype in features.items()}) if features else None
    with assert_arrow_memory_increases() if keep_in_memory else assert_arrow_memory_doesnt_increase():
        dataset = Dataset.from_text(
            path, split=split, features=features, cache_dir=cache_dir, keep_in_memory=keep_in_memory
        )
    assert isinstance(dataset, Dataset)
    assert dataset.num_rows == 4
    assert dataset.num_columns == 1
    assert dataset.column_names == ["text"]
    assert dataset.split == expected_split
    for feature, expected_dtype in expected_features.items():
        assert dataset.features[feature].dtype == expected_dtype


@pytest.mark.parametrize("in_memory", [False, True])
@pytest.mark.parametrize(
    "method_and_params",
    [
        ("rename_column", tuple(), {"original_column_name": "labels", "new_column_name": "label"}),
        ("remove_columns", tuple(), {"column_names": "labels"}),
        (
            "cast",
            tuple(),
            {
                "features": Features(
                    {
                        "tokens": Sequence(Value("string")),
                        "labels": Sequence(Value("int16")),
                        "answers": Sequence(
                            {
                                "text": Value("string"),
                                "answer_start": Value("int32"),
                            }
                        ),
                        "id": Value("int32"),
                    }
                )
            },
        ),
        ("flatten", tuple(), {}),
        ("rename_column_", tuple(), {"original_column_name": "labels", "new_column_name": "label"}),
        ("remove_columns_", tuple(), {"column_names": "labels"}),
        (
            "cast_",
            tuple(),
            {
                "features": Features(
                    {
                        "tokens": Sequence(Value("string")),
                        "labels": Sequence(Value("int16")),
                        "answers": Sequence(
                            {
                                "text": Value("string"),
                                "answer_start": Value("int32"),
                            }
                        ),
                        "id": Value("int32"),
                    }
                )
            },
        ),
        ("flatten_", tuple(), {}),
    ],
)
def test_pickle_dataset_after_transforming_the_table(in_memory, method_and_params, arrow_file):
    method, args, kwargs = method_and_params
    dataset = Dataset.from_file(arrow_file, in_memory=in_memory)
    reference_dataset = Dataset.from_file(arrow_file, in_memory=in_memory)

    out = getattr(dataset, method)(*args, **kwargs)
    dataset = out if out is not None else dataset
    pickled_dataset = pickle.dumps(dataset)
    reloaded_dataset = pickle.loads(pickled_dataset)

    assert dataset._data != reference_dataset._data
    assert dataset._data.table == reloaded_dataset._data.table<|MERGE_RESOLUTION|>--- conflicted
+++ resolved
@@ -1053,12 +1053,8 @@
             self.assertEqual(len(dset_filter_first_ten), 10)
             self.assertDictEqual(dset.features, Features({"filename": Value("string")}))
             self.assertDictEqual(dset_filter_first_ten.features, Features({"filename": Value("string")}))
-<<<<<<< HEAD
-            self.assertEqual(len(dset_filter_first_ten._data_files), 0)
-=======
             # only one cache file since the there is only 10 examples from the 1 processed shard
             self.assertEqual(len(dset_filter_first_ten.cache_files), 0 if in_memory else 1)
->>>>>>> 85cf7ff9
             self.assertNotEqual(dset_filter_first_ten._fingerprint, fingerprint)
             del dset, dset_filter_first_ten
 
